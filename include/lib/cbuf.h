/*
 * Copyright (c) 2009-2013 Travis Geiselbrecht
 *
 * Permission is hereby granted, free of charge, to any person obtaining
 * a copy of this software and associated documentation files
 * (the "Software"), to deal in the Software without restriction,
 * including without limitation the rights to use, copy, modify, merge,
 * publish, distribute, sublicense, and/or sell copies of the Software,
 * and to permit persons to whom the Software is furnished to do so,
 * subject to the following conditions:
 *
 * The above copyright notice and this permission notice shall be
 * included in all copies or substantial portions of the Software.
 *
 * THE SOFTWARE IS PROVIDED "AS IS", WITHOUT WARRANTY OF ANY KIND,
 * EXPRESS OR IMPLIED, INCLUDING BUT NOT LIMITED TO THE WARRANTIES OF
 * MERCHANTABILITY, FITNESS FOR A PARTICULAR PURPOSE AND NONINFRINGEMENT.
 * IN NO EVENT SHALL THE AUTHORS OR COPYRIGHT HOLDERS BE LIABLE FOR ANY
 * CLAIM, DAMAGES OR OTHER LIABILITY, WHETHER IN AN ACTION OF CONTRACT,
 * TORT OR OTHERWISE, ARISING FROM, OUT OF OR IN CONNECTION WITH THE
 * SOFTWARE OR THE USE OR OTHER DEALINGS IN THE SOFTWARE.
 */
#ifndef __LIB_CBUF_H
#define __LIB_CBUF_H

#include <sys/types.h>
#include <kernel/event.h>
<<<<<<< HEAD
#include <kernel/spinlock.h>
=======
#include <iovec.h>
>>>>>>> 9b8e7bc3

typedef struct cbuf {
	uint head;
	uint tail;
	uint len_pow2;
	char *buf;
	event_t event;
	spin_lock_t lock;
} cbuf_t;

/**
 * cbuf_initialize
 *
 * Initialize a cbuf structure, mallocing the underlying data buffer in the
 * process.  Make sure that the buffer has enough space for at least len bytes.
 *
 * @param[in] cbuf A pointer to the cbuf structure to allocate.
 * @param[in] len The minimum number of bytes for the underlying data buffer.
 */
void cbuf_initialize(cbuf_t *cbuf, size_t len);

/**
 * cbuf_initalize_etc
 *
 * Initialize a cbuf structure using the supplied buffer for internal storage.
 *
 * @param[in] cbuf A pointer to the cbuf structure to allocate.
 * @param[in] len The size of the supplied buffer, in bytes.
 * @param[in] buf A pointer to the memory to be used for internal storage.
 */
void cbuf_initialize_etc(cbuf_t *cbuf, size_t len, void *buf);

/**
 * cbuf_read
 *
 * Read up to buflen bytes in to the supplied buffer.
 *
 * @param[in] cbuf The cbuf instance to read from.
 * @param[in] buf A pointer to a buffer to read data into.  If NULL, cbuf_read
 * will skip up to the next buflen bytes from the cbuf.
 * @param[in] buflen The maximum number of bytes to read from the cbuf.
 * @param[in] block When true, will cause the caller to block until there is at
 * least one byte available to read from the cbuf.
 *
 * @return The actual number of bytes which were read (or skipped).
 */
size_t cbuf_read(cbuf_t *cbuf, void *buf, size_t buflen, bool block);

/**
 * cbuf_peek
 *
 * Peek at the data available for read in the cbuf right now.  Does not actually
 * consume the data, it just fills out a pair of iovec structures describing the
 * (up to) two contiguous regions currently available for read.
 *
 * @param[in] cbuf The cbuf instance to write to.
 * @param[out] A pointer to two iovec structures to hold the contiguous regions
 * for read.  NOTE: regions must point to a chunk of memory which is at least
 * sizeof(iovec_t) * 2 bytes long.
 *
 * @return The number of bytes which were written (or skipped).
 */
size_t cbuf_peek(cbuf_t *cbuf, iovec_t* regions);

/**
 * cbuf_write
 *
 * Write up to len bytes from the the supplied buffer into the cbuf.
 *
 * @param[in] cbuf The cbuf instance to write to.
 * @param[in] buf A pointer to a buffer to read data from.  If NULL, cbuf_write
 * will skip up to the next len bytes in the cbuf, filling with zeros instead of
 * supplied data.
 * @param[in] len The maximum number of bytes to write to the cbuf.
 * @param[in] canreschedule Rescheduling policy passed through to the internal
 * event when signalling the event to indicate that there is now data in the
 * buffer to be read.
 *
 * @return The number of bytes which were written (or skipped).
 */
size_t cbuf_write(cbuf_t *cbuf, const void *buf, size_t len, bool canreschedule);

/**
 * cbuf_space_avail
 *
 * @param[in] cbuf The cbuf instance to query
 *
 * @return The number of free space available in the cbuf (IOW - the maximum
 * number of bytes which can currently be written)
 */
size_t cbuf_space_avail(cbuf_t *cbuf);

/**
 * cbuf_space_used
 *
 * @param[in] cbuf The cbuf instance to query
 *
 * @return The number of used bytes in the cbuf (IOW - the maximum number of
 * bytes which can currently be read).
 */
size_t cbuf_space_used(cbuf_t *cbuf);

/**
 * cbuf_size
 *
 * @param[in] cbuf The cbuf instance to query
 *
 * @return The size of the cbuf's underlying data buffer.
 */
static inline size_t cbuf_size(cbuf_t *cbuf) {
	return (1UL << cbuf->len_pow2);
}

/**
 * cbuf_reset
 *
 * Reset the cbuf instance, discarding any data which may be in the buffer at
 * the moment.
 *
 * @param[in] cbuf The cbuf instance to reset.
 */
static inline void cbuf_reset(cbuf_t *cbuf) {
	cbuf_read(cbuf, NULL, cbuf_size(cbuf), false);
}

/* special cases for dealing with a single char of data */
size_t cbuf_read_char(cbuf_t *cbuf, char *c, bool block);
size_t cbuf_write_char(cbuf_t *cbuf, char c, bool canreschedule);

#endif
<|MERGE_RESOLUTION|>--- conflicted
+++ resolved
@@ -25,11 +25,8 @@
 
 #include <sys/types.h>
 #include <kernel/event.h>
-<<<<<<< HEAD
 #include <kernel/spinlock.h>
-=======
 #include <iovec.h>
->>>>>>> 9b8e7bc3
 
 typedef struct cbuf {
 	uint head;
